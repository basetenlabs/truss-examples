from pydantic import BaseModel, dataclasses
from dataclasses import field
from truss.base.truss_config import TrussConfig, Accelerator, Resources
from truss.base.trt_llm_config import (
    TrussTRTLLMBuildConfiguration,
    TRTLLMConfiguration,
    CheckpointRepository,
    TrussTRTLLMQuantizationType,
    CheckpointSource,
    TrussTRTLLMModel,
)
from pathlib import Path
from typing import Any


REPO_URL = "https://github.com/basetenlabs/truss-examples"
SUBFOLDER = Path("11-embeddings-reranker-classification-tensorrt")
ROOT_NAME = Path(REPO_URL.split("/")[-1])

@dataclasses.dataclass
class Task:
    purpose: str
    client_usage: str
    model_identification: str
    model_metadata: dict[str, Any]
    

@dataclasses.dataclass
class Embedder(Task):
    purpose: str = (
        " is a text-embeddings model, producing a 1D embeddings vector, given an input. \n"
        "It's frequently used for downstream tasks like clustering, used with vector databases."
    )
    model_identification: str = (
        "Suitable models need to have the configurations of the `sentence-transformers` library, which are used for embeddings. "
        "Such repos contain e.g. a `sbert_config.json` or a `1_Pooling/config.json` file besides the fast-tokenizer and the safetensors file."
    )
    model_metadata: dict = field(
        default_factory=lambda: dict(
            example_model_input=dict(input="text string", encoding_format="float", model="model")
        )
    )
    client_usage: str = r"""
### API-Schema:
POST-Route: https://model-xxxxxx.api.baseten.co/environments/production/sync/v1/embeddings
```json
{
  "encoding_format": "float", # or base64
  "input": "string", # can be list of strings for multiple embeddings
  "model": "null", 
  "user": "null"
}
```

Returns:
```json
{
  "data": [
    {
      "embedding": [
        0
      ],
      "index": 0,
      "object": "embedding"
    }
  ],
  "model": "thenlper/gte-base",
  "object": "list",
  "usage": {
    "prompt_tokens": 512,
    "total_tokens": 512
  }
}
```
Advanced:
You may also use Baseten's async jobs API, which returns a request_id, which you can use to query the status of the job and get the results.
POST-Route: https://model-xxxxxx.api.baseten.co/environments/production/async/v1/embeddings
Read more about [Baseten's Async API here](https://docs.baseten.co/invoke/async)

### curl
```bash
curl -X POST https://model-xxxxxx.api.baseten.co/environments/production/sync/v1/embeddings \
        -H "Authorization: Api-Key YOUR_API_KEY" \
        -d '{"input": "text string"}'
```

### OpenAI compatible client library
```python
from openai import OpenAI
import os

client = OpenAI(
    api_key=os.environ['BASETEN_API_KEY'], 
    api_url="https://model-xxxxxx.api.baseten.co/environments/production/sync"
)

embedding = client.embeddings.create(
    input="Baseten Embeddings are fast",
    model="model"
)
```
### requests python library

```python
import os
import requests

resp = requests.post(
    "https://model-xxxxxx.api.baseten.co/environments/production/sync/v1/embeddings",
    headers={"Authorization": "Api-Key " + str(os.environ['BASETEN_API_KEY'])},
    json={"input": ["text string", "second string"]},
)

print(resp.json())
```
"""
@dataclasses.dataclass
class Reranker(Task):
    purpose: str = (
        " is a reranker model, used to re-rank a list of items, given a query. \\n"
        "It is frequently used in search engines, recommendation systems, and more."
    )
    model_identification: str = (
        "Suitable models can be identified by the `ForSequenceClassification` suffix in the model name. "
        "Reranker models may have at most one label, which contains the score of the reranking."
    )
    model_metadata: dict = field(
        default_factory=lambda: dict(
            example_model_input=dict(input="This redirects to the embedding endpoint. Use the /sync API to reach /rerank")
        )
    )
    client_usage: str = r"""
### API-Schema:
POST-Route: https://model-xxxxxx.api.baseten.co/environments/production/sync/rerank:
```json
{
  "query": "What is Baseten?",
  "raw_scores": false,
  "return_text": false,
  "texts": [
    "Deep Learning is ...", "Baseten is a fast inference provider"
  ],
  "truncate": false,
  "truncation_direction": "right"
}
```

Returns:
```json
[
  {
    "index": 0,
    "score": 1,
    "text": "Deep Learning is ..."
  }
]
```
The OpenAPI.json is available under https://model-xxxxxx.api.baseten.co/environments/production/sync/openapi.json for more details.

#### Advanced:
You may also use Baseten's async jobs API, which returns a request_id, which you can use to query the status of the job and get the results.
POST-Route: https://model-xxxxxx.api.baseten.co/environments/production/sync/rerank
Read more about [Baseten's Async API here](https://docs.baseten.co/invoke/async)

### OpenAI compatible client library
OpenAI.com does not have a rerank endpoint, therefore no client library is available.
"""

@dataclasses.dataclass
class Predictor(Task):
    purpose: str = (
        " is a text-classification model, used to classify a text into a category. \\n"
        "It is frequently used in sentiment analysis, spam detection, and more. It's also used for deployment of chat rating models, e.g. RLHF reward models or toxicity detection models."
    )
    model_identification: str = (
        "Suitable models can be identified by the `ForSequenceClassification` suffix in the model name. "
        "Prediction models may have one or more labels, which are returned with the prediction."
    )
    model_metadata: dict = field(
        default_factory=lambda: dict(
            example_model_input=dict(input="This redirects to the embedding endpoint. Use the /sync API to reach /sync/predict endpoint.")
        )
    )
    client_usage: str = r"""
### API-Schema:
POST-Route: https://model-xxxxxx.api.baseten.co/environments/production/sync/predict
```json
{
  "inputs": "Baseten is a fast inference provider",
  "raw_scores": false,
  "truncate": false,
  "truncation_direction": "right"
}
```

Returns:
```json
[
  {
    "label": "excitement",
    "score": 0.99
  }
]
```
Important, this is different from the `predict` route: https://model-xxxxxx.api.baseten.co/environments/production/predict
The OpenAPI.json is available under https://model-xxxxxx.api.baseten.co/environments/production/sync/openapi.json for more details.

#### Advanced:
You may also use Baseten's async jobs API, which returns a request_id, which you can use to query the status of the job and get the results.
POST-Route: https://model-xxxxxx.api.baseten.co/environments/production/sync

### OpenAI compatible client library
OpenAI does not have a classification endpoint, therefore no client library is available.
"""

@dataclasses.dataclass
class Deployment:
    name: str
    hf_model_id: str
    accelerator: Accelerator
    task: Task
    is_gated: bool = False
    is_fp8: bool = False
    
def name_generator(dp: Deployment):
    return "BEI-" + dp.name.replace(" ", "-").replace("/", "-").lower()

def generate_bei_deployment(dp: Deployment):
    from transformers import AutoConfig
    root = Path(__file__).parent.parent.parent
    assert root.name == ROOT_NAME.name, "This script has been moved"
    folder_name = name_generator(dp)
    
    folder_relative_path = SUBFOLDER / folder_name
    full_folder_path = root / folder_relative_path
    model_nickname = folder_name + "-truss-example"
    is_gated = (
        "Note: [This is a gated/private model] Retrieve your Hugging Face token from the [settings](https://huggingface.co/settings/tokens). "
        "Set your Hugging Face token as a Baseten secret [here](https://app.baseten.co/settings/secrets) with the key `hf_access_key`."
        if dp.is_gated
        else ""
    )
    
    hf_cfg = AutoConfig.from_pretrained(dp.hf_model_id)
    max_position_embeddings = hf_cfg.max_position_embeddings
    architecture = hf_cfg.architectures[0]
    
    max_num_tokens = max(16384, max_position_embeddings)
    quantization_disclaimer = (
        "\nThis model is quantized to FP8 for deployment, which is supported by Nvidia's newest GPUs e.g. H100, H100_40B or L4. "
        "Quantization is optional, but leads to higher efficiency."
        if dp.is_fp8
        else ""
    )
    quantization_removal = "If you want to remove the quantization, remove the `quantization_type` field or set it to `no_quant` for float16."
    
    config = TrussConfig(
        model_metadata=dp.task.model_metadata,
        trt_llm=TRTLLMConfiguration(
            build=TrussTRTLLMBuildConfiguration(
                base_model=TrussTRTLLMModel.ENCODER,
                checkpoint_repository=CheckpointRepository(
                    repo=dp.hf_model_id,
                    revision="main",
                    source=CheckpointSource.HF,
                ),
                max_seq_len=1000001,
                max_num_tokens=max_num_tokens,
                **({"quantization_type": TrussTRTLLMQuantizationType.FP8, "num_builder_gpus": 2} if dp.is_fp8 else {})
            )
        ),
        resources=Resources(
            accelerator=dp.accelerator,
            use_gpu=True,
        ),
        model_name=model_nickname
    )
    
    # Writes
    full_folder_path.mkdir(parents=True, exist_ok=True)
    config.write_to_yaml_file(full_folder_path / "config.yaml", verbose=False)
    config_yaml_as_str = Path(full_folder_path / "config.yaml").read_text()
    
    README_SUBREPO = f"""# Baseten-Embeddings-Inference with {dp.name}

This is a Deployment for BEI (Baseten-Embeddings-Inference) with {dp.name}. BEI is Baseten's solution for production-grade deployments via TensorRT-LLM. 

With BEI you get the following benefits:
- *lowest-latency inference* across any embedding solution (vLLM, SGlang, Infinity, TEI, Ollama)*1
- *highest-throughput inference* across any embedding solution (vLLM, SGlang, Infinity, TEI, Ollama) - thanks to XQA kernels, FP8 and dynamic batching.*2 
- high parallelism: up to 1400 client embeddings per second
- cached model weights for fast vertical scaling and high availability - no Hugging Face hub dependency at runtime

# Examples:
This deployment is specifically designed for the Hugging Face model [{dp.hf_model_id}](https://huggingface.co/{dp.hf_model_id}).
It will also work for fine-tuned models that have the architecture of {architecture} specified in their Hugging Face transformers config.
{dp.task.model_identification}

{dp.hf_model_id} {dp.task.purpose}
{quantization_disclaimer}

## Deployment with Truss

Before deployment:

1. Make sure you have a [Baseten account](https://app.baseten.co/signup) and [API key](https://app.baseten.co/settings/account/api_keys).
2. Install the latest version of Truss: `pip install --upgrade truss`
{is_gated}

First, clone this repository:
```sh
git clone https://github.com/basetenlabs/truss-examples.git
cd {folder_relative_path.as_posix()}
```

With `{folder_relative_path.as_posix()}` as your working directory, you can deploy the model with the following command. Paste your Baseten API key if prompted.

```sh
truss push --publish
# prints: 
# ✨ Model {model_nickname} was successfully pushed ✨
# 🪵  View logs for your deployment at https://app.baseten.co/models/yyyyyy/logs/xxxxxx
```

## Call your model
{dp.task.client_usage}

## Config.yaml
By default, the following configuration is used for this deployment. {quantization_removal}

```yaml
{config_yaml_as_str}
```

## Support
If you have any questions or need assistance, please open an issue in this repository or contact our support team.
"""
    (full_folder_path / "README.md").write_text(README_SUBREPO)


DEPLOYMENTS_BEI = [
    Deployment(
        "BAAI/bge-large-en-v1.5-embedding",
        "BAAI/bge-large-en-v1.5",
        Accelerator.L4,
        Embedder(),
    ),
    Deployment(
        "WhereIsAI/UAE-Large-V1-embedding",
        "WhereIsAI/UAE-Large-V1",
        Accelerator.L4,
        Embedder(),
    ),
    Deployment(
        "Snowflake/snowflake-arctic-embed-l-v2.0",
        "Snowflake/snowflake-arctic-embed-l-v2.0",
        Accelerator.L4,
        Embedder(),
    ),
    Deployment(
        "intfloat/multilingual-e5-large-instruct-embedding",
        "intfloat/multilingual-e5-large-instruct",
        Accelerator.L4,
        Embedder(),
    ),
    Deployment(
        "Linq-AI-Research/Linq-Embed-Mistral",
        "Linq-AI-Research/Linq-Embed-Mistral",
        Accelerator.H100_40GB,
        Embedder(),
<<<<<<< HEAD
=======
        model_architecture="LLamaModel/MistralModel",
>>>>>>> 8d2e1973
        is_fp8=True
    ),
    Deployment(
        "BAAI/bge-multilingual-gemma2-multilingual-embedding",
        "BAAI/bge-multilingual-gemma2",
        Accelerator.H100_40GB,
        Embedder(),
<<<<<<< HEAD
=======
        model_architecture="Gemma2Model"
>>>>>>> 8d2e1973
        # no fp8 support
    ),
    Deployment(
        "Salesforce/SFR-Embedding-Mistral",
        "Salesforce/SFR-Embedding-Mistral",
        Accelerator.H100_40GB,
        Embedder(),
        is_fp8=True
    ),
    Deployment(
        "BAAI/bge-en-icl-embedding",
        "BAAI/bge-en-icl",
        Accelerator.H100_40GB,
        Embedder(),
        is_fp8=True
    ),
    Deployment(
        "intfloat/e5-mistral-7b-instruct-embedding",
        "intfloat/e5-mistral-7b-instruct",
        Accelerator.H100_40GB,
        Embedder(),
        is_fp8=True
    ),
    Deployment(
        "SamLowe/roberta-base-go_emotions-classification",
        "SamLowe/roberta-base-go_emotions",
        Accelerator.L4,
        Predictor(),
    ),
    Deployment(
        "ProsusAI/finbert-classification",
        "ProsusAI/finbert",
        Accelerator.L4,
        Predictor(),
    ),
    Deployment(
        "BAAI/bge-reranker-large",
        "BAAI/bge-reranker-large",
        Accelerator.L4,
        Reranker(),
    ),
    Deployment(
        "cross-encoder/ms-marco-MiniLM-L-6-v2-reranker",
        "cross-encoder/ms-marco-MiniLM-L-6-v2",
        Accelerator.L4,
        Reranker(),
    ),
    Deployment(
        "Skywork/Skywork-Reward-Llama-3.1-8B-v0.2-Reward-Model",
        "Skywork/Skywork-Reward-Llama-3.1-8B-v0.2",
        Accelerator.H100_40GB,
        Predictor(),
        is_fp8=True
    ),
]

if __name__ == "__main__":
    for dp in DEPLOYMENTS_BEI:
        generate_bei_deployment(dp)

    all_deployments = DEPLOYMENTS_BEI
    
    def format_filter(dps: list[Deployment], type_):
        sorted_filter = sorted(
            [dp for dp in dps if isinstance(dp.task, type_)],
            key=lambda x: x.name
        )
        names = [
            f"[{dp.name}]({REPO_URL}/tree/main/{SUBFOLDER}/{name_generator(dp)})"
            for dp in sorted_filter
        ]
        names_fmt = "\n - ".join(names)
        names_fmt = " - " + names_fmt
        return names_fmt

    embedders_names_fmt = format_filter(all_deployments, Embedder)
    rerankers_names_fmt = format_filter(all_deployments, Reranker)
    predictors_names_fmt = format_filter(all_deployments, Predictor)

    readme = f"""
# BEI with Baseten

This is a collection of BEI deployments with Baseten. BEI is Baseten's solution for production-grade deployments via TensorRT-LLM.

With BEI you get the following benefits:
<<<<<<< HEAD
- *lowest-latency inference* across any embedding solution (vLLM, SGlang, Infinity, TEI, Ollama)*1
- *highest-throughput inference* across any embedding solution (vLLM, SGlang, Infinity, TEI, Ollama) - thanks to XQA kernels, FP8 and dynamic batching.*2 
- high parallelism: up to 1400 client embeddings per second
- cached model weights for fast vertical scaling and high availability - no Hugging Face hub dependency at runtime
=======
- *lowest-latency inference** across any embedding solution (vLLM, SGlang, Infinity, TEI, Ollama)
- highest-throughput inference** across any embedding solution (vLLM, SGlang, Infinity, TEI, Ollama) - thanks to XQA kernels and dynamic batching. 
- high parallism: up to 1400 client embeddings per second
- cached model weights for fast vertical scaling and *high availability* - no huggingface hub dependency at runtime
>>>>>>> 8d2e1973

# Examples:
You can find the following deployments in this repository:

## Embedding Model Deployments:
{embedders_names_fmt}

## Reranker Deployments:
{rerankers_names_fmt}

## Text Sequence Classification Deployments:
{predictors_names_fmt}

<<<<<<< HEAD
* measured on H100-HBM3 (bert-large-335M, for MistralModel-7B: 9ms)
** measured on H100-HBM3 (leading model architecture on MTEB, MistralModel-7B)
=======
```
* measured on H100-HBM3 (bert-large-335M, for MistralModel-7B: 9ms)
** measured on H100-HBM3 (leading model architecture on MTEB, MistralModel-7B)
```
>>>>>>> 8d2e1973
"""
    (Path(__file__).parent.parent / "README.md").write_text(readme)
    print(readme)<|MERGE_RESOLUTION|>--- conflicted
+++ resolved
@@ -368,10 +368,6 @@
         "Linq-AI-Research/Linq-Embed-Mistral",
         Accelerator.H100_40GB,
         Embedder(),
-<<<<<<< HEAD
-=======
-        model_architecture="LLamaModel/MistralModel",
->>>>>>> 8d2e1973
         is_fp8=True
     ),
     Deployment(
@@ -379,10 +375,6 @@
         "BAAI/bge-multilingual-gemma2",
         Accelerator.H100_40GB,
         Embedder(),
-<<<<<<< HEAD
-=======
-        model_architecture="Gemma2Model"
->>>>>>> 8d2e1973
         # no fp8 support
     ),
     Deployment(
@@ -468,17 +460,10 @@
 This is a collection of BEI deployments with Baseten. BEI is Baseten's solution for production-grade deployments via TensorRT-LLM.
 
 With BEI you get the following benefits:
-<<<<<<< HEAD
 - *lowest-latency inference* across any embedding solution (vLLM, SGlang, Infinity, TEI, Ollama)*1
 - *highest-throughput inference* across any embedding solution (vLLM, SGlang, Infinity, TEI, Ollama) - thanks to XQA kernels, FP8 and dynamic batching.*2 
 - high parallelism: up to 1400 client embeddings per second
 - cached model weights for fast vertical scaling and high availability - no Hugging Face hub dependency at runtime
-=======
-- *lowest-latency inference** across any embedding solution (vLLM, SGlang, Infinity, TEI, Ollama)
-- highest-throughput inference** across any embedding solution (vLLM, SGlang, Infinity, TEI, Ollama) - thanks to XQA kernels and dynamic batching. 
-- high parallism: up to 1400 client embeddings per second
-- cached model weights for fast vertical scaling and *high availability* - no huggingface hub dependency at runtime
->>>>>>> 8d2e1973
 
 # Examples:
 You can find the following deployments in this repository:
@@ -492,15 +477,9 @@
 ## Text Sequence Classification Deployments:
 {predictors_names_fmt}
 
-<<<<<<< HEAD
 * measured on H100-HBM3 (bert-large-335M, for MistralModel-7B: 9ms)
 ** measured on H100-HBM3 (leading model architecture on MTEB, MistralModel-7B)
-=======
-```
-* measured on H100-HBM3 (bert-large-335M, for MistralModel-7B: 9ms)
-** measured on H100-HBM3 (leading model architecture on MTEB, MistralModel-7B)
-```
->>>>>>> 8d2e1973
+
 """
     (Path(__file__).parent.parent / "README.md").write_text(readme)
     print(readme)