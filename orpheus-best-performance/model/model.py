from typing import Any, Iterator
from transformers import AutoTokenizer
import torch
import fastapi
from snac import SNAC
import struct
from pathlib import Path
import numpy as np
from fastapi.responses import StreamingResponse
import batched
import re
from typing import List
<<<<<<< HEAD
import time
import uuid

# force inference mode during the lifetime of the script
_inference_mode_raii_guard = torch._C._InferenceMode(True)
# torch.backends.cuda.matmul.allow_tf32 = True
=======

# force inference mode during the lifetime of the script
_inference_mode_raii_guard = torch._C._InferenceMode(True)
>>>>>>> 1c66b539

# TODO(veer/michael): test decoder with bfloat16
snac_device = "cuda"

_TOKEN_RE = re.compile(r"<custom_token_(\d+)>")
snac_device = "cuda"
<<<<<<< HEAD
snac_max_batch_size = 32

=======


class SnacModelBatched:
    def __init__(self):
        self.dtype_decoder = torch.float32
        snac_torch_compile = False

        model = SNAC.from_pretrained("hubertsiuzdak/snac_24khz").eval()
        model = model.to(snac_device)

        model.decoder = model.decoder.to(self.dtype_decoder)
        if snac_torch_compile:
            model.decoder = torch.compile(model.decoder, dynamic=True)
            model.quantizer = torch.compile(model.quantizer, dynamic=True)
        for bs_size in [1, 256]:
            audio = torch.randn(bs_size, 1, 4096).to(snac_device)
            with torch.inference_mode():
                codes = model.encode(audio)
                intermed = model.quantizer.from_codes(codes)
                model.decoder(intermed.to(self.dtype_decoder))
        # model.encoder = torch.nn.Identity()
        self.snac_model = model
        self.stream = torch.Stream()

    @batched.dynamically(batch_size=256, timeout_ms=10)
    def batch_snac_model(
        self, items: list[dict[str, list[torch.Tensor]]]
    ) -> list[torch.Tensor]:
        # Custom processing logic here
        # return [model.decode(item["codes"]) for item in items]
        with torch.inference_mode(), torch.cuda.stream(self.stream):
            stacked_z_q = torch.cat(  # codes is list[torch.Tensor]
                [
                    self.snac_model.quantizer.from_codes(codes["codes"])
                    for codes in items
                ],
                dim=0,
            )
            output_batched = self.snac_model.decoder(
                stacked_z_q.to(self.dtype_decoder)
            ).to(torch.float32)
            out = output_batched.split(
                1, dim=0
            )  # unbatch the output into len(items) tensors of shape (1, 1, x)
            self.stream.synchronize()  # make sure the results are ready
            return out
>>>>>>> 1c66b539

class SnacModelBatched:
    def __init__(self):
        self.dtype_decoder = torch.float32
        snac_torch_compile = True

        model = SNAC.from_pretrained("hubertsiuzdak/snac_24khz").eval()
        model = model.to(snac_device)

        model.decoder = model.decoder.to(self.dtype_decoder)
        if snac_torch_compile:
            model.decoder = torch.compile(model.decoder, dynamic=True)
            model.quantizer = torch.compile(model.quantizer, dynamic=True)
        t = time.time()
        for bs_size in range(1, max(snac_max_batch_size, 1)):
            codes = [
                torch.randint(1, 4096, (bs_size, 4)).to(snac_device),
                torch.randint(1, 4096, (bs_size, 8)).to(snac_device),
                torch.randint(1, 4096, (bs_size, 16)).to(snac_device),
            ]
            with torch.inference_mode():
                intermed = model.quantizer.from_codes(codes)
                model.decoder(intermed.to(self.dtype_decoder))
        print("time for torch.compile/warmup:", time.time() - t)
        self.snac_model = model
        self.stream = torch.Stream()

    @batched.dynamically(batch_size=snac_max_batch_size, timeout_ms=8)
    def batch_snac_model(
        self, items: list[dict[str, list[torch.Tensor]]]
    ) -> list[torch.Tensor]:
        # Custom processing logic here
        # return [model.decode(item["codes"]) for item in items]
        with torch.inference_mode(), torch.cuda.stream(self.stream):
            all_codes = [codes["codes"] for codes in items]
            can_be_batched = len(items) > 1 and all(
                codes[0].shape == all_codes[0][0].shape for codes in all_codes
            )
            if can_be_batched:
                # stacked_codes = [(b,4), (b,8), (b,16)]
                stacked_codes = [
                    torch.cat(  # codes is list[torch.Tensor]
                        [item[i] for item in all_codes], dim=0
                    )
                    for i in range(3)
                ]
                stacked_z_q = self.snac_model.quantizer.from_codes(stacked_codes)
                output_batched = self.snac_model.decoder(
                    stacked_z_q.to(self.dtype_decoder)
                )[:, :, 2048:4096].to(torch.float32)

<<<<<<< HEAD
                out = output_batched.split(
                    1, dim=0
                )  # unbatch the output into len(items) tensors of shape (1, 1, x)
            else:
                # items can't be batched
                if len(items) > 1:
                    # items can't cant be concatenated (no padding)
                    print(f"running unbatched at size {len(items)}")
                # if we have a single item, we need to do the same thing as above
                # but without concatenating
                output_batched = []
                for codes in all_codes:
                    stacked_z_q = self.snac_model.quantizer.from_codes(codes)
                    output_batched.append(
                        self.snac_model.decoder(stacked_z_q.to(self.dtype_decoder))[
                            :, :, 2048:4096
                        ].to(torch.float32)
                    )
                out = output_batched
            self.stream.synchronize()  # make sure the results are ready
            return out


=======
>>>>>>> 1c66b539
model_snac = SnacModelBatched()
non_default_stream = torch.Stream(snac_device)


def turn_token_into_id(token_string: int, index: int):
    """Extract and convert the last custom token ID from a string."""
    return token_string - 10 - ((index % 7) * 4096)


def split_custom_tokens(s: str) -> List[int]:
    """
    Extracts all substrings enclosed in <custom_token_…> from the input string.
    """
    matches = _TOKEN_RE.findall(s)
    return [int(match) for match in matches if match != "0"]


async def tokens_decoder(token_gen: Iterator):
    """Corrected to handle both async and sync iterables."""
    buffer: list[int] = []
    count = 0
    # Check if token_gen is an async iterable; if not, iterate synchronously.
    assert hasattr(token_gen, "__aiter__")
    async for token_sim in token_gen:
        split_tokens = split_custom_tokens(token_sim)
        for token_string in split_tokens:
            token = turn_token_into_id(token_string, count)
            buffer.append(token)
            count += 1
            if count % 7 == 0 and count > 27:
                buffer_to_proc = buffer[-28:]
<<<<<<< HEAD
                audio_samples = await convert_to_audio(buffer_to_proc)
=======
                audio_samples = await convert_to_audio(buffer_to_proc, count)
>>>>>>> 1c66b539
                if audio_samples is not None:
                    yield audio_samples

    # After the stream ends, yield any remaining tokens if buffer has leftovers
    if buffer:
        audio_samples = await convert_to_audio(buffer[-28:])
        if audio_samples is not None:
            yield audio_samples


@torch.inference_mode()
<<<<<<< HEAD
async def convert_to_audio(multiframe: list[int]) -> bytes | None:
    """Convert a list of token IDs into audio bytes efficiently.

    multiframe:
    - list of token IDS (phonemes) of length 28 or less.
    - 7 tokens = 1 frame
    """
    if len(multiframe) < 7:
        # if not even enough tokens for 1 phoneme, return None
        return None

    num_frames = len(multiframe) // 7
    frame = multiframe[: num_frames * 7]  # drop up to 6 tokens at the end

    codes_0 = torch.zeros(num_frames, dtype=torch.int32)
    codes_1 = torch.zeros(2 * num_frames, dtype=torch.int32)
    codes_2 = torch.zeros(4 * num_frames, dtype=torch.int32)

    for j in range(num_frames):
        i = 7 * j
        codes_0[j] = frame[i]
        codes_1[2 * j] = frame[i + 1]
        codes_1[2 * j + 1] = frame[i + 4]
        codes_2[4 * j] = frame[i + 2]
        codes_2[4 * j + 1] = frame[i + 3]
        codes_2[4 * j + 2] = frame[i + 5]
        codes_2[4 * j + 3] = frame[i + 6]

    if (
        torch.any(codes_0 < 0)
        or torch.any(codes_0 > 4096)
        or torch.any(codes_1 < 0)
        or torch.any(codes_1 > 4096)
        or torch.any(codes_2 < 0)
        or torch.any(codes_2 > 4096)
    ):
        return None
    with torch.cuda.stream(non_default_stream):
        codes = [
            codes_0.unsqueeze(0).to(snac_device),
            codes_1.unsqueeze(0).to(snac_device),
            codes_2.unsqueeze(0).to(snac_device),
        ]
        non_default_stream.synchronize()  # only queue codes that are ready
    audio_hat = await model_snac.batch_snac_model.acall({"codes": codes})
    audio_np = audio_hat.numpy(force=True)
    audio_bytes = (audio_np * 32767).astype(np.int16).tobytes()
    return audio_bytes
=======
async def convert_to_audio(multiframe, count):
    with torch.cuda.stream(non_default_stream):
        """Convert a list of token IDs into audio bytes efficiently."""
        if len(multiframe) < 7:
            return None

        num_frames = len(multiframe) // 7
        frame = multiframe[: num_frames * 7]

        codes_0 = torch.zeros(num_frames, device=snac_device, dtype=torch.int32)
        codes_1 = torch.zeros(2 * num_frames, device=snac_device, dtype=torch.int32)
        codes_2 = torch.zeros(4 * num_frames, device=snac_device, dtype=torch.int32)

        for j in range(num_frames):
            i = 7 * j
            codes_0[j] = frame[i]
            codes_1[2 * j] = frame[i + 1]
            codes_1[2 * j + 1] = frame[i + 4]
            codes_2[4 * j] = frame[i + 2]
            codes_2[4 * j + 1] = frame[i + 3]
            codes_2[4 * j + 2] = frame[i + 5]
            codes_2[4 * j + 3] = frame[i + 6]

        codes = [codes_0.unsqueeze(0), codes_1.unsqueeze(0), codes_2.unsqueeze(0)]

        if (
            torch.any(codes[0] < 0)
            or torch.any(codes[0] > 4096)
            or torch.any(codes[1] < 0)
            or torch.any(codes[1] > 4096)
            or torch.any(codes[2] < 0)
            or torch.any(codes[2] > 4096)
        ):
            return None
        non_default_stream.synchronize()  # only queue codes that are ready
        audio_hat = await model_snac.batch_snac_model.acall({"codes": codes})

        audio_slice = audio_hat[:, :, 2048:4096]
        detached_audio = audio_slice.detach().cpu()
        audio_np = detached_audio.numpy()
        audio_int16 = (audio_np * 32767).astype(np.int16)
        audio_bytes = audio_int16.tobytes()
        return audio_bytes
>>>>>>> 1c66b539


class Model:
    def __init__(self, trt_llm, **kwargs) -> None:
        self._secrets = kwargs["secrets"]
        self._engine = trt_llm["engine"]
        self._data_dir = kwargs["data_dir"]
        self._model = None
        self._tokenizer = None
        self.start_id = [128259]
        self.end_ids = [128009, 128260, 128261, 128257]

    def load(self) -> None:
        self._tokenizer = AutoTokenizer.from_pretrained(
            Path(self._data_dir) / "tokenization"
        )
        self.start_tokenized = (
            self._tokenizer.decode(self.start_id) + self._tokenizer.bos_token
        )
        self.end_tokenized = self._tokenizer.decode(self.end_ids)

        self.use_fast_fmt = self._format_prompt_fast(
            "hello world", "tara"
        ) == self._format_prompt_slow("hello world", "tara")

    def create_wav_header(self, sample_rate=24000, bits_per_sample=16, channels=1):
        """Create a WAV file header."""
        byte_rate = sample_rate * channels * bits_per_sample // 8
        block_align = channels * bits_per_sample // 8
        data_size = 0
        header = struct.pack(
            "<4sI4s4sIHHIIHH4sI",
            b"RIFF",
            36 + data_size,
            b"WAVE",
            b"fmt ",
            16,
            1,
            channels,
            sample_rate,
            byte_rate,
            block_align,
            bits_per_sample,
            b"data",
            data_size,
        )
        return header

    def _format_prompt_slow(self, prompt, voice="tara"):
        if voice:
            adapted_prompt = f"{voice}: {prompt}"
        else:
            adapted_prompt = prompt
<<<<<<< HEAD
        input_ids = self._tokenizer.encode(
            adapted_prompt,
        )
        full_ids = self.start_id + input_ids + self.end_ids
        return self._tokenizer.decode(full_ids)

    def _format_prompt_fast(self, prompt, voice="tara"):
        token_stream = self.start_tokenized
        if voice:
            token_stream += f"{voice}: "
        token_stream += prompt
        token_stream += self.end_tokenized
        return token_stream

    def format_prompt(self, prompt: str, voice="tara"):
        """Format the prompt for the model."""
        if self.use_fast_fmt:
            return self._format_prompt_fast(prompt, voice)
        else:
            print("Warn: Using slow format")
            return self._format_prompt_slow(prompt, voice)
=======
        # TODO: make this pure python lists
        input_ids = self._tokenizer.encode(
            adapted_prompt,
        )
        start_id = 128259
        end_ids = [128009, 128260, 128261, 128257]

        full_ids = [start_id] + input_ids + end_ids
        return self._tokenizer.decode(full_ids)
>>>>>>> 1c66b539

    async def predict(
        self, model_input: Any, request: fastapi.Request
    ) -> StreamingResponse:
        uuid = str(model_input.get("request_id", uuid.uuid4()))
        print(f"Starting request_id {uuid}")
        model_input["prompt"] = self.format_prompt(
            model_input["prompt"], voice=model_input.get("voice", "tara")
        )
        model_input["temperature"] = model_input.get("temperature", 0.6)
        model_input["top_p"] = model_input.get("top_p", 0.8)
        model_input["max_tokens"] = model_input.get("max_tokens", 10000)
        if model_input.get("end_id") is not None:
            print("Not using end_id from model_input:", model_input["end_id"])
        model_input["end_id"] = 128258
        # model_input["pad_id"] = model_input.get("end_id", [128004]) automatically infered  from AutoTokenizer.from_file(..).pad_token
        model_input["repetition_penalty"] = model_input.get("repetition_penalty", 1.3)

        async def audio_stream():
            yield self.create_wav_header()
            token_gen = await self._engine.predict(model_input, request)
            if isinstance(token_gen, StreamingResponse):
                token_gen = token_gen.body_iterator
            async for chunk in tokens_decoder(token_gen):
                yield chunk
            print(f"Finished request_id {uuid}")

        return StreamingResponse(audio_stream(), media_type="audio/wav")<|MERGE_RESOLUTION|>--- conflicted
+++ resolved
@@ -10,75 +10,20 @@
 import batched
 import re
 from typing import List
-<<<<<<< HEAD
 import time
 import uuid
 
 # force inference mode during the lifetime of the script
 _inference_mode_raii_guard = torch._C._InferenceMode(True)
 # torch.backends.cuda.matmul.allow_tf32 = True
-=======
-
-# force inference mode during the lifetime of the script
-_inference_mode_raii_guard = torch._C._InferenceMode(True)
->>>>>>> 1c66b539
 
 # TODO(veer/michael): test decoder with bfloat16
 snac_device = "cuda"
 
 _TOKEN_RE = re.compile(r"<custom_token_(\d+)>")
 snac_device = "cuda"
-<<<<<<< HEAD
 snac_max_batch_size = 32
 
-=======
-
-
-class SnacModelBatched:
-    def __init__(self):
-        self.dtype_decoder = torch.float32
-        snac_torch_compile = False
-
-        model = SNAC.from_pretrained("hubertsiuzdak/snac_24khz").eval()
-        model = model.to(snac_device)
-
-        model.decoder = model.decoder.to(self.dtype_decoder)
-        if snac_torch_compile:
-            model.decoder = torch.compile(model.decoder, dynamic=True)
-            model.quantizer = torch.compile(model.quantizer, dynamic=True)
-        for bs_size in [1, 256]:
-            audio = torch.randn(bs_size, 1, 4096).to(snac_device)
-            with torch.inference_mode():
-                codes = model.encode(audio)
-                intermed = model.quantizer.from_codes(codes)
-                model.decoder(intermed.to(self.dtype_decoder))
-        # model.encoder = torch.nn.Identity()
-        self.snac_model = model
-        self.stream = torch.Stream()
-
-    @batched.dynamically(batch_size=256, timeout_ms=10)
-    def batch_snac_model(
-        self, items: list[dict[str, list[torch.Tensor]]]
-    ) -> list[torch.Tensor]:
-        # Custom processing logic here
-        # return [model.decode(item["codes"]) for item in items]
-        with torch.inference_mode(), torch.cuda.stream(self.stream):
-            stacked_z_q = torch.cat(  # codes is list[torch.Tensor]
-                [
-                    self.snac_model.quantizer.from_codes(codes["codes"])
-                    for codes in items
-                ],
-                dim=0,
-            )
-            output_batched = self.snac_model.decoder(
-                stacked_z_q.to(self.dtype_decoder)
-            ).to(torch.float32)
-            out = output_batched.split(
-                1, dim=0
-            )  # unbatch the output into len(items) tensors of shape (1, 1, x)
-            self.stream.synchronize()  # make sure the results are ready
-            return out
->>>>>>> 1c66b539
 
 class SnacModelBatched:
     def __init__(self):
@@ -130,7 +75,6 @@
                     stacked_z_q.to(self.dtype_decoder)
                 )[:, :, 2048:4096].to(torch.float32)
 
-<<<<<<< HEAD
                 out = output_batched.split(
                     1, dim=0
                 )  # unbatch the output into len(items) tensors of shape (1, 1, x)
@@ -154,8 +98,6 @@
             return out
 
 
-=======
->>>>>>> 1c66b539
 model_snac = SnacModelBatched()
 non_default_stream = torch.Stream(snac_device)
 
@@ -187,11 +129,7 @@
             count += 1
             if count % 7 == 0 and count > 27:
                 buffer_to_proc = buffer[-28:]
-<<<<<<< HEAD
                 audio_samples = await convert_to_audio(buffer_to_proc)
-=======
-                audio_samples = await convert_to_audio(buffer_to_proc, count)
->>>>>>> 1c66b539
                 if audio_samples is not None:
                     yield audio_samples
 
@@ -203,7 +141,6 @@
 
 
 @torch.inference_mode()
-<<<<<<< HEAD
 async def convert_to_audio(multiframe: list[int]) -> bytes | None:
     """Convert a list of token IDs into audio bytes efficiently.
 
@@ -221,7 +158,7 @@
     codes_0 = torch.zeros(num_frames, dtype=torch.int32)
     codes_1 = torch.zeros(2 * num_frames, dtype=torch.int32)
     codes_2 = torch.zeros(4 * num_frames, dtype=torch.int32)
-
+    #
     for j in range(num_frames):
         i = 7 * j
         codes_0[j] = frame[i]
@@ -252,51 +189,6 @@
     audio_np = audio_hat.numpy(force=True)
     audio_bytes = (audio_np * 32767).astype(np.int16).tobytes()
     return audio_bytes
-=======
-async def convert_to_audio(multiframe, count):
-    with torch.cuda.stream(non_default_stream):
-        """Convert a list of token IDs into audio bytes efficiently."""
-        if len(multiframe) < 7:
-            return None
-
-        num_frames = len(multiframe) // 7
-        frame = multiframe[: num_frames * 7]
-
-        codes_0 = torch.zeros(num_frames, device=snac_device, dtype=torch.int32)
-        codes_1 = torch.zeros(2 * num_frames, device=snac_device, dtype=torch.int32)
-        codes_2 = torch.zeros(4 * num_frames, device=snac_device, dtype=torch.int32)
-
-        for j in range(num_frames):
-            i = 7 * j
-            codes_0[j] = frame[i]
-            codes_1[2 * j] = frame[i + 1]
-            codes_1[2 * j + 1] = frame[i + 4]
-            codes_2[4 * j] = frame[i + 2]
-            codes_2[4 * j + 1] = frame[i + 3]
-            codes_2[4 * j + 2] = frame[i + 5]
-            codes_2[4 * j + 3] = frame[i + 6]
-
-        codes = [codes_0.unsqueeze(0), codes_1.unsqueeze(0), codes_2.unsqueeze(0)]
-
-        if (
-            torch.any(codes[0] < 0)
-            or torch.any(codes[0] > 4096)
-            or torch.any(codes[1] < 0)
-            or torch.any(codes[1] > 4096)
-            or torch.any(codes[2] < 0)
-            or torch.any(codes[2] > 4096)
-        ):
-            return None
-        non_default_stream.synchronize()  # only queue codes that are ready
-        audio_hat = await model_snac.batch_snac_model.acall({"codes": codes})
-
-        audio_slice = audio_hat[:, :, 2048:4096]
-        detached_audio = audio_slice.detach().cpu()
-        audio_np = detached_audio.numpy()
-        audio_int16 = (audio_np * 32767).astype(np.int16)
-        audio_bytes = audio_int16.tobytes()
-        return audio_bytes
->>>>>>> 1c66b539
 
 
 class Model:
@@ -350,7 +242,6 @@
             adapted_prompt = f"{voice}: {prompt}"
         else:
             adapted_prompt = prompt
-<<<<<<< HEAD
         input_ids = self._tokenizer.encode(
             adapted_prompt,
         )
@@ -372,17 +263,6 @@
         else:
             print("Warn: Using slow format")
             return self._format_prompt_slow(prompt, voice)
-=======
-        # TODO: make this pure python lists
-        input_ids = self._tokenizer.encode(
-            adapted_prompt,
-        )
-        start_id = 128259
-        end_ids = [128009, 128260, 128261, 128257]
-
-        full_ids = [start_id] + input_ids + end_ids
-        return self._tokenizer.decode(full_ids)
->>>>>>> 1c66b539
 
     async def predict(
         self, model_input: Any, request: fastapi.Request
