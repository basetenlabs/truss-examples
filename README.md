# Truss Examples

<<<<<<< HEAD
Truss is the simplest way to serve AI/ML models in production.
=======
[![Truss Examples CI](https://github.com/basetenlabs/truss-examples/actions/workflows/test-examples.yml/badge.svg)](https://github.com/basetenlabs/truss-examples/actions/workflows/test-examples.yml)

Truss is the simplest way to serve AI/ML models in production. 
>>>>>>> 5ce205b0

To get you started with [Truss](https://truss.baseten.co/), this repository has dozens of example models, each ready to deploy as-is or adapt to your needs.

## Installation

Get the repository with:

```
git clone https://github.com/basetenlabs/truss-examples
```

Install Truss with:

```
pip install --upgrade truss
```

## Deployment


Pick a model to deploy by passing a path to that model.

```bash
$ # From the truss-examples directory
$ truss push 02-llm
```

This will prompt you for an API Key -- fetch one from the
[Baseten API keys page](https://app.baseten.co/settings/account/api_keys).

## Invocation

Invocation depends on the model's input and output specifications. See individual model READMEs for invocation details.

# Contibuting

We welcome contributions of new models and improvements to existing models. See [CONTRIBUTING.md](CONTRIBUTING.md) for details.<|MERGE_RESOLUTION|>--- conflicted
+++ resolved
@@ -1,12 +1,8 @@
 # Truss Examples
 
-<<<<<<< HEAD
-Truss is the simplest way to serve AI/ML models in production.
-=======
 [![Truss Examples CI](https://github.com/basetenlabs/truss-examples/actions/workflows/test-examples.yml/badge.svg)](https://github.com/basetenlabs/truss-examples/actions/workflows/test-examples.yml)
 
-Truss is the simplest way to serve AI/ML models in production. 
->>>>>>> 5ce205b0
+Truss is the simplest way to serve AI/ML models in production.
 
 To get you started with [Truss](https://truss.baseten.co/), this repository has dozens of example models, each ready to deploy as-is or adapt to your needs.
 
